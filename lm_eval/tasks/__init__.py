import inspect
from pprint import pprint

from . import (apps, codexglue_code_to_text, codexglue_text_to_text, conala,
<<<<<<< HEAD
               concode, ds1000, gsm, humaneval, mbpp, multiple, instruct_humaneval, recode)
=======
               concode, ds1000, gsm, humaneval, humanevalpack, instruct_humaneval, mbpp, multiple, parity, python_bugs, quixbugs)
>>>>>>> 1d5e773a

TASK_REGISTRY = {
    **apps.create_all_tasks(),
    **codexglue_code_to_text.create_all_tasks(),
    **codexglue_text_to_text.create_all_tasks(),
    **multiple.create_all_tasks(),
    "codexglue_code_to_text-python-left": codexglue_code_to_text.LeftCodeToText,
    "conala": conala.Conala,
    "concode": concode.Concode,
    **ds1000.create_all_tasks(),
<<<<<<< HEAD
    **humaneval.create_all_tasks(),
=======
    "humaneval": humaneval.HumanEval,
    **humanevalpack.create_all_tasks(),
>>>>>>> 1d5e773a
    "mbpp": mbpp.MBPP,
    "parity": parity.Parity,
    "python_bugs": python_bugs.PythonBugs,
    "quixbugs": quixbugs.QuixBugs,
    **gsm.create_all_tasks(),
    **instruct_humaneval.create_all_tasks(),
    **recode.create_all_tasks()
}

ALL_TASKS = sorted(list(TASK_REGISTRY))


def get_task(task_name, args=None):
    try:
        kwargs = {}
        if "prompt" in inspect.signature(TASK_REGISTRY[task_name]).parameters:
            kwargs["prompt"] = args.prompt
        if "load_data_path" in inspect.signature(TASK_REGISTRY[task_name]).parameters:
            kwargs["load_data_path"] = args.load_data_path
        return TASK_REGISTRY[task_name](**kwargs)
    except KeyError:
        print("Available tasks:")
        pprint(TASK_REGISTRY)
        raise KeyError(f"Missing task {task_name}")<|MERGE_RESOLUTION|>--- conflicted
+++ resolved
@@ -2,11 +2,7 @@
 from pprint import pprint
 
 from . import (apps, codexglue_code_to_text, codexglue_text_to_text, conala,
-<<<<<<< HEAD
-               concode, ds1000, gsm, humaneval, mbpp, multiple, instruct_humaneval, recode)
-=======
-               concode, ds1000, gsm, humaneval, humanevalpack, instruct_humaneval, mbpp, multiple, parity, python_bugs, quixbugs)
->>>>>>> 1d5e773a
+               concode, ds1000, gsm, humaneval, humanevalpack, instruct_humaneval, mbpp, multiple, parity, python_bugs, quixbugs, recode)
 
 TASK_REGISTRY = {
     **apps.create_all_tasks(),
@@ -17,12 +13,8 @@
     "conala": conala.Conala,
     "concode": concode.Concode,
     **ds1000.create_all_tasks(),
-<<<<<<< HEAD
     **humaneval.create_all_tasks(),
-=======
-    "humaneval": humaneval.HumanEval,
     **humanevalpack.create_all_tasks(),
->>>>>>> 1d5e773a
     "mbpp": mbpp.MBPP,
     "parity": parity.Parity,
     "python_bugs": python_bugs.PythonBugs,
