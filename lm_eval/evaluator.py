import json
import os
import warnings

from lm_eval import tasks
from lm_eval.generation import parallel_generations

_WARNING = """
################################################################################
                                  !!!WARNING!!!
################################################################################
The "code_eval"/"apps_metric" you are about to use, execute untrusted 
model-generated code in Python.
Although it is highly unlikely that model-generated code will do something
overtly malicious in response to this test suite, model-generated code may act
destructively due to a lack of model capability or alignment.
Users are strongly encouraged to sandbox this evaluation suite so that it
does not perform destructive actions on their host or network. For more
information on how OpenAI sandboxes its code, see the paper "Evaluating Large
Language Models Trained on Code" (https://arxiv.org/abs/2107.03374).
Once you have read this disclaimer and taken appropriate precautions, set the argument 
"allow_code_execution" to True.
################################################################################\
"""


class Evaluator:
    def __init__(self, accelerator, model, tokenizer, args):
        self.accelerator = accelerator
        self.model = model
        self.tokenizer = tokenizer
        self.args = args

        # setup arguments
        self.metric_output_path = args.metric_output_path

        # code evaluation permission
        self.allow_code_execution = args.allow_code_execution

    def generate_text(self, task_name):
        task = tasks.get_task(task_name)
        dataset = task.get_dataset()
        # if args.limit is None, use all samples
        n_tasks = self.args.limit if self.args.limit else len(dataset)
        generations = parallel_generations(
            task,
            dataset,
            self.accelerator,
            self.model,
            self.tokenizer,
            n_tasks=n_tasks,
            args=self.args,
        )
        references = [task.get_reference(dataset[i]) for i in range(n_tasks)]
<<<<<<< HEAD
        if len(generations[0]) != self.args.n_samples and not self.args.generations_path:
            generations = [l[: self.args.n_samples] for l in generations]
            if self.accelerator.is_main_process:
                warnings.warn(
                    "Number of tasks wasn't proportional to number of devices, we removed extra predictions"
                )
=======
        if len(generations[0]) > self.args.n_samples:
            generations = [l[: self.args.n_samples] for l in generations]
            warnings.warn(
                f"Number of tasks wasn't proportional to number of devices, we removed extra predictions to only keep nsamples={self.args.n_samples}"
            )
>>>>>>> 8b28d3ae
        return generations, references

    def evaluate(self, task_name):
        task = tasks.get_task(task_name)
        if task.requires_execution and not self.allow_code_execution:
            raise ValueError(_WARNING)

        generations, references = self.generate_text(task_name)

        if self.accelerator.is_main_process:
            if not self.args.load_generations_path:
                if self.args.save_generations:
                    with open(self.args.save_generations_path, "w") as fp:
                        json.dump(generations, fp)
                        print(f"generations were saved at {self.args.save_generations_path}")
                if self.args.save_references:
                    with open("references.json", "w") as fp:
                        json.dump(references, fp)
                        print("references were saved at references.json")

            # make sure tokenizer plays nice with multiprocessing
            os.environ["TOKENIZERS_PARALLELISM"] = "false"
            if self.allow_code_execution and task.requires_execution:
                os.environ["HF_ALLOW_CODE_EVAL"] = "1"
            print("Evaluating generations...")
            results = task.process_results(generations, references)
            return results<|MERGE_RESOLUTION|>--- conflicted
+++ resolved
@@ -52,20 +52,11 @@
             args=self.args,
         )
         references = [task.get_reference(dataset[i]) for i in range(n_tasks)]
-<<<<<<< HEAD
-        if len(generations[0]) != self.args.n_samples and not self.args.generations_path:
-            generations = [l[: self.args.n_samples] for l in generations]
-            if self.accelerator.is_main_process:
-                warnings.warn(
-                    "Number of tasks wasn't proportional to number of devices, we removed extra predictions"
-                )
-=======
         if len(generations[0]) > self.args.n_samples:
             generations = [l[: self.args.n_samples] for l in generations]
             warnings.warn(
                 f"Number of tasks wasn't proportional to number of devices, we removed extra predictions to only keep nsamples={self.args.n_samples}"
             )
->>>>>>> 8b28d3ae
         return generations, references
 
     def evaluate(self, task_name):
